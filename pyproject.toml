[tool.poetry]
name = "mirascope"
version = "0.3.0"
description = "The most pythonic LLM application building experience"
license = "MIT"
authors = [
    "William Bakst <william@mirascope.io>",
    "Brendan Kao <brendan@mirascope.io>",
]
readme = "docs/README.md"
packages = [{ include = "mirascope" }]
repository = "https://github.com/Mirascope/mirascope"

[tool.poetry.scripts]
mirascope = 'mirascope.cli.main:app'

[tool.poetry.dependencies]
python = ">=3.9,<3.13"
pydantic = "^2.0.2"
typer = { version = "^0.9.0", extras = ["all"] }
Jinja2 = "^3.1.3"
openai = "^1.6.0"
docstring-parser = "^0.15"

[tool.poetry.group.dev.dependencies]
mypy = "^1.6.1"
pytest = "^7.4.0"
ruff = "^0.1.5"
pytest-asyncio = "^0.23.3"
pytest-cov = "^4.1.0"

[tool.poetry.group.docs.dependencies]
mike = "^2.0.0"
mkdocs = "^1.4.3"
mkdocs-material = "^9.1.18"
mkdocstrings = "^0.22.0"
mkdocstrings-python = "^1.1.2"

[tool.poetry.group.cookbook.dependencies]
fastapi = "^0.109.0"
numpy = "^1.26.3"
pandas = "^2.2.0"
pandas-stubs = "^2.1.4.231227"
tiktoken = "^0.5.2"
pinecone-client = "^3.0.1"
uvicorn = { extras = ["standard"], version = "^0.27.0" }
python-dotenv = "^1.0.1"
pydantic-settings = "^2.1.0"
sqlalchemy = "^2.0.25"
psycopg2 = "^2.9.9"
<<<<<<< HEAD
wandb = "^0.16.3"
=======
langchain-core = "^0.1.27"
langchain-openai = "^0.0.8"
>>>>>>> efc50e7c

[tool.ruff]
exclude = [
    ".bzr",
    ".direnv",
    ".eggs",
    ".git",
    ".git-rewrite",
    ".hg",
    ".mypy_cache",
    ".nox",
    ".pants.d",
    ".pytype",
    ".ruff_cache",
    ".svn",
    ".tox",
    ".venv",
    "__pypackages__",
    "_build",
    "buck-out",
    "build",
    "dist",
    "node_modules",
    "venv",
]
line-length = 88
target-version = "py38"

[tool.ruff.lint.per-file-ignores]
"__init__.py" = ["F401"]

[tool.ruff.lint]
select = ["E4", "E7", "E9", "F"]
ignore = []
fixable = ["ALL"]
unfixable = []
dummy-variable-rgx = "^(_+|(_+[a-zA-Z0-9_]*[a-zA-Z0-9]+?))$"

[tool.ruff.format]
quote-style = "double"
indent-style = "space"
skip-magic-trailing-comma = false
line-ending = "auto"

[tool.mypy]
exclude = ["venv"]

[[tool.mypy.overrides]]
module = "tiktoken"
ignore_missing_imports = true

[[tool.mypy.overrides]]
module = "pinecone"
ignore_missing_imports = true

[[tool.mypy.overrides]]
module = "pinecone.core.client.exceptions"
ignore_missing_imports = true

[build-system]
requires = ["poetry-core"]
build-backend = "poetry.core.masonry.api"<|MERGE_RESOLUTION|>--- conflicted
+++ resolved
@@ -48,12 +48,9 @@
 pydantic-settings = "^2.1.0"
 sqlalchemy = "^2.0.25"
 psycopg2 = "^2.9.9"
-<<<<<<< HEAD
-wandb = "^0.16.3"
-=======
 langchain-core = "^0.1.27"
 langchain-openai = "^0.0.8"
->>>>>>> efc50e7c
+wandb = "^0.16.3"
 
 [tool.ruff]
 exclude = [
