--- conflicted
+++ resolved
@@ -51,26 +51,6 @@
 mkdocstrings = "^0.22.0"
 mkdocstrings-python = "^1.1.2"
 
-<<<<<<< HEAD
-=======
-[tool.poetry.group.cookbook.dependencies]
-fastapi = "^0.109.0"
-numpy = "^1.26.3"
-pandas = "^2.2.0"
-pandas-stubs = "^2.1.4.231227"
-tiktoken = "^0.5.2"
-pinecone-client = "^3.0.1"
-uvicorn = { extras = ["standard"], version = "^0.27.0" }
-python-dotenv = "^1.0.1"
-pydantic-settings = "^2.1.0"
-sqlalchemy = "^2.0.25"
-psycopg2 = "^2.9.9"
-langsmith = "^0.1.10"
-langchain-core = "^0.1.34"
-langchain-openai = "^0.0.8"
-wandb = "^0.15.4"
-
->>>>>>> 9b67d4c0
 [tool.pytest.ini_options]
 filterwarnings = ["ignore::DeprecationWarning"]
 
