--- conflicted
+++ resolved
@@ -48,13 +48,9 @@
 pandas-stubs = "^2.1.4.231227"
 tiktoken = "^0.5.2"
 pinecone-client = "^3.0.1"
-<<<<<<< HEAD
 uvicorn = {extras = ["standard"], version = "^0.27.0"}
 python-dotenv = "^1.0.1"
 pydantic-settings = "^2.1.0"
-=======
-uvicorn = { extras = ["standard"], version = "^0.27.0" }
->>>>>>> 10122e74
 
 [tool.ruff]
 exclude = [
