<<<<<<< HEAD
"""Tests for the base typing classes."""
from typing import Any
from unittest.mock import patch

from mirascope.base.tools import BaseTool
from mirascope.base.types import BaseCallParams


def test_base_call_params_kwargs() -> None:
    """Tests that the `kwargs` method returns the correct arguments."""
    call_params = BaseCallParams[BaseTool[Any]](model="model")
    assert call_params.kwargs(BaseTool) == {"model": "model"}  # type: ignore
    assert call_params.kwargs(BaseTool, exclude={"model"}) == {}  # type: ignore


@patch.multiple(BaseTool, __abstractmethods__=set())
def test_base_call_params_kwargs_with_tools() -> None:
    """Tests that the `kwargs` method returns the correct arguments with tools."""

    def fn(param: str):
        """A test function"""

    class Tool(BaseTool):
        """A test tool"""

    call_params = BaseCallParams[Tool](model="model", tools=[fn, Tool])
    kwargs = call_params.kwargs(Tool)  # type: ignore
    for tool in kwargs["tools"]:
        assert issubclass(tool, Tool)
=======
"""Tests for the base module types."""
from enum import Enum
from typing import Annotated, Literal, Union

from mirascope.base import BaseCallParams, BasePrompt, BaseTool
from mirascope.base.types import is_base_type


def test_is_base_type() -> None:
    """Tests that `is_base_type` returns the expected value."""
    assert is_base_type(str)
    assert is_base_type(int)
    assert is_base_type(list)
    assert is_base_type(bool)
    assert is_base_type(Enum)
    assert is_base_type(Literal[1, 2])
    assert is_base_type(Union[str, int])
    assert is_base_type(Annotated[str, "test"])
    assert not is_base_type(dict)
    assert not is_base_type(BasePrompt)
    assert not is_base_type(BaseTool)


def test_call_params_kwargs() -> None:
    """Tests that call param kwargs are correct."""
    call_params = BaseCallParams(model="test", tools=[is_base_type])
    assert call_params.kwargs == {"model": "test"}
>>>>>>> 491ba449
<|MERGE_RESOLUTION|>--- conflicted
+++ resolved
@@ -1,5 +1,5 @@
-<<<<<<< HEAD
 """Tests for the base typing classes."""
+
 from typing import Any
 from unittest.mock import patch
 
@@ -27,33 +27,4 @@
     call_params = BaseCallParams[Tool](model="model", tools=[fn, Tool])
     kwargs = call_params.kwargs(Tool)  # type: ignore
     for tool in kwargs["tools"]:
-        assert issubclass(tool, Tool)
-=======
-"""Tests for the base module types."""
-from enum import Enum
-from typing import Annotated, Literal, Union
-
-from mirascope.base import BaseCallParams, BasePrompt, BaseTool
-from mirascope.base.types import is_base_type
-
-
-def test_is_base_type() -> None:
-    """Tests that `is_base_type` returns the expected value."""
-    assert is_base_type(str)
-    assert is_base_type(int)
-    assert is_base_type(list)
-    assert is_base_type(bool)
-    assert is_base_type(Enum)
-    assert is_base_type(Literal[1, 2])
-    assert is_base_type(Union[str, int])
-    assert is_base_type(Annotated[str, "test"])
-    assert not is_base_type(dict)
-    assert not is_base_type(BasePrompt)
-    assert not is_base_type(BaseTool)
-
-
-def test_call_params_kwargs() -> None:
-    """Tests that call param kwargs are correct."""
-    call_params = BaseCallParams(model="test", tools=[is_base_type])
-    assert call_params.kwargs == {"model": "test"}
->>>>>>> 491ba449
+        assert issubclass(tool, Tool)