--- conflicted
+++ resolved
@@ -1,9 +1,6 @@
 """Tests the `groq.stream` module."""
 
-<<<<<<< HEAD
-=======
 import pytest
->>>>>>> b53984d9
 from groq.types.chat import (
     ChatCompletion,
     ChatCompletionChunk,
