--- conflicted
+++ resolved
@@ -192,14 +192,11 @@
               - Self Ask: "tutorials/prompt_engineering/text_based/self_ask.ipynb"
           - Chaining Based:
               - "tutorials/prompt_engineering/chaining_based/index.md"
-<<<<<<< HEAD
               - Reverse Chain of Thought: "tutorials/prompt_engineering/chaining_based/reverse_chain_of_thought.ipynb"
-=======
               - Prompt Paraphrasing: "tutorials/prompt_engineering/chaining_based/prompt_paraphrasing.ipynb"
               - Mixture of Reasoning: "tutorials/prompt_engineering/chaining_based/mixture_of_reasoning.ipynb"
               - Demonstration Ensembling: "tutorials/prompt_engineering/chaining_based/demonstration_ensembling.ipynb"
               - Chain of Verification: "tutorials/prompt_engineering/chaining_based/chain_of_verification.ipynb"
->>>>>>> 268a1213
               - Least to Most: "tutorials/prompt_engineering/chaining_based/least_to_most.ipynb"
               - DiVeRSe: "tutorials/prompt_engineering/chaining_based/diverse.ipynb"
               - Decomposed Prompting: "tutorials/prompt_engineering/chaining_based/decomposed_prompting.ipynb"
