--- conflicted
+++ resolved
@@ -176,17 +176,10 @@
   - Cookbook:
       - "cookbook/index.md"
       - Text Classification: "cookbook/text_classification.ipynb"
-<<<<<<< HEAD
-      - Text Summarization: "cookbook/text_summarization.md"
-      - Text Translation: "cookbook/text_translation.md"
-      - Search with Sources: "cookbook/search_with_sources.md"
-      - LLM Validation With Retries: "cookbook/llm_validation_with_retries.ipynb"
-=======
       - Text Translation: "cookbook/text_translation.ipynb"
       - Text Summarization: "cookbook/text_summarization.ipynb"
       - Search with Sources: "cookbook/search_with_sources.ipynb"
-      - LLM Validation With Retries: "cookbook/llm_validation_with_retries.md"
->>>>>>> 01569e9c
+      - LLM Validation With Retries: "cookbook/llm_validation_with_retries.ipynb"
       - Extract from PDF: "cookbook/extract_from_pdf.md"
       - Knowledge Graph: "cookbook/knowledge_graph.ipynb"
       - Generating Captions: "cookbook/generating_captions.md"
