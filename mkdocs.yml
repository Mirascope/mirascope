copyright: Copyright &copy; 2023 Mirascope, Inc.
site_name: Mirascope
site_url: https://docs.mirascope.io/
site_description: LLM abstractions that aren't obstructions
repo_name: mirascope
repo_url: https://github.com/Mirascope/mirascope/
strict: true
theme:
  name: material
  custom_dir: docs/overrides
  icon:
    repo: fontawesome/brands/github
  logo: assets/brandmark.png
  features:
    - content.tabs.link
    - content.code.annotate
    - content.code.copy
    - content.code.link
    - navigation.footer
    - navigation.tabs
    - navigation.tabs.sticky
    - navigation.top
    - navigation.sections
    - search.highlight
    - search.suggest
    - toc.follow
  language: en
  palette:
    - scheme: default
      toggle:
        icon: material/brightness-7
        name: Switch to dark mode
      primary: custom
      accent: indigo
    - scheme: slate
      toggle:
        icon: material/brightness-4
        name: Switch to light mode
      primary: custom
      accent: indigo
  font:
    text: Roboto
    code: Roboto Mono
extra:
  version:
    provider: mike
  social:
    - icon: fontawesome/brands/github-alt
      link: https://github.com/mirascope
    - icon: fontawesome/brands/twitter
      link: https://twitter.com/WilliamBakst
    - icon: fontawesome/brands/linkedin
      link: https://www.linkedin.com/in/wbakst/
  analytics:
    provider: google
    property: G-DJHT1QG9GK
  supported_llm_providers:
    - OpenAI
    - Anthropic
    - Mistral
    - Gemini
    - Groq
    - Cohere
    - LiteLLM
    - Azure AI
    - Vertex AI
  prompt_writing_methods:
    - shorthand
    - messages
    - string_template
    - base_message_param
  prompt_writing_method_titles:
    - Shorthand
    - Messages
    - String Template
    - BaseMessageParam

markdown_extensions:
  - pymdownx.highlight:
      anchor_linenums: true
  - pymdownx.inlinehilite
  - pymdownx.snippets
  - admonition
  - pymdownx.arithmatex:
      generic: true
  - footnotes
  - pymdownx.details
  - pymdownx.superfences:
      custom_fences:
        - name: mermaid
          class: mermaid
          format: !!python/name:pymdownx.superfences.fence_code_format ""
  - pymdownx.tabbed:
      alternate_style: true
  - pymdownx.mark
  - attr_list
  - md_in_html
  - pymdownx.emoji:
      emoji_index: !!python/name:material.extensions.emoji.twemoji
      emoji_generator: !!python/name:material.extensions.emoji.to_svg
  - pymdownx.tasklist:
      custom_checkbox: true
  - toc:
      permalink: true

plugins:
  - mike:
      alias_type: symlink
      canonical_version: latest
  - search
  - macros:
      module_name: docs/macros
  - mkdocs-jupyter:
      execute: false
      include_source: True
      ignore: ["*.py"]
  - mkdocstrings:
      handlers:
        python:
          paths: [.]
          options:
            members_order: source
            separate_signature: true
            filters: ["!^_"]
            show_root_heading: false
            show_root_toc_entry: false
            docstring_style: google
            docstring_options:
              ignore_init_summary: true
            merge_init_into_class: true
            show_signature_annotations: true
            signature_crossrefs: true
            show_symbol_type_heading: true
            show_symbol_type_toc: true
            extensions:
              - docs/plugins/griffe_doclinks.py
          import:
            - https://docs.python.org/3/objects.inv

extra_css:
  - "extra/tweaks.css"

validation:
  omitted_files: warn
  absolute_links: relative_to_docs
  unrecognized_links: warn
  not_found: warn

nav:
  - Get Started:
      - Welcome to Mirascope: "index.md"
      - Why Use Mirascope: "WHY.md"
      - Help: "HELP.md"
      - Migration Guide: "MIGRATE.md"
      - Contributing: "CONTRIBUTING.md"
      - Changelog: "CHANGELOG.md"
  - Tutorials:
      - Getting Started:
          - Quickstart: "tutorials/getting_started/quickstart.ipynb"
          - Structured Outputs: "tutorials/getting_started/structured_outputs.ipynb"
          - Dynamic Configuration & Chaining: "tutorials/getting_started/dynamic_configuration_and_chaining.ipynb"
          - Tools & Agents: "tutorials/getting_started/tools_and_agents.ipynb"
      - More Advanced:
          - Text Classification: "tutorials/more_advanced/text_classification.ipynb"
          - Text Translation: "tutorials/more_advanced/text_translation.ipynb"
          - Text Summarization: "tutorials/more_advanced/text_summarization.ipynb"
          - Search with Sources: "tutorials/more_advanced/search_with_sources.ipynb"
          - LLM Validation With Retries: "tutorials/more_advanced/llm_validation_with_retries.ipynb"
          - Extract from PDF: "tutorials/more_advanced/extract_from_pdf.ipynb"
          - Knowledge Graph: "tutorials/more_advanced/knowledge_graph.ipynb"
          - Generating Captions: "tutorials/more_advanced/generating_captions.ipynb"
          - PII Scrubbing: "tutorials/more_advanced/pii_scrubbing.ipynb"
          - Extraction using Vision: "tutorials/more_advanced/extraction_using_vision.ipynb"
          - Code Generation and Execution: "tutorials/more_advanced/code_generation_and_execution.ipynb"
          - Support Ticket Routing: "tutorials/more_advanced/support_ticket_routing.ipynb"
          - Document Segmentation: "tutorials/more_advanced/document_segmentation.ipynb"
          - Generating Synthetic Data: "tutorials/more_advanced/generating_synthetic_data.ipynb"
          - Removing Semantic Duplicates: "tutorials/more_advanced/removing_semantic_duplicates.ipynb"
          - Speech Transcription: "tutorials/more_advanced/speech_transcription.ipynb"
          - Query Plan: "tutorials/more_advanced/query_plan.ipynb"
          - Named Entity Recognition: "tutorials/more_advanced/named_entity_recognition.ipynb"
      - Agents:
          - Web Search Agent: "tutorials/agents/web_search_agent.ipynb"
          - Blog Writing Agent: "tutorials/agents/blog_writing_agent.ipynb"
          - SQL Agent: "tutorials/agents/sql_agent.ipynb"
          - Localized Agent: "tutorials/agents/localized_agent.ipynb"
          - Local Chat with Codebase: "tutorials/agents/local_chat_with_codebase.ipynb"
          - Documentation Agent: "tutorials/agents/documentation_agent.ipynb"
      - Prompt Engineering:
          - Text Based:
              - "tutorials/prompt_engineering/text_based/index.md"
              - Self Ask: "tutorials/prompt_engineering/text_based/self_ask.ipynb"
          - Chaining Based:
              - "tutorials/prompt_engineering/chaining_based/index.md"
              - Self Verification: "tutorials/prompt_engineering/chaining_based/self_verification.ipynb"
              - Self-Refine: "tutorials/prompt_engineering/chaining_based/self_refine.ipynb"
              - Self-Consistency: "tutorials/prompt_engineering/chaining_based/self_consistency.ipynb"
              - Reverse Chain of Thought: "tutorials/prompt_engineering/chaining_based/reverse_chain_of_thought.ipynb"
              - Prompt Paraphrasing: "tutorials/prompt_engineering/chaining_based/prompt_paraphrasing.ipynb"
              - Mixture of Reasoning: "tutorials/prompt_engineering/chaining_based/mixture_of_reasoning.ipynb"
              - Demonstration Ensembling: "tutorials/prompt_engineering/chaining_based/demonstration_ensembling.ipynb"
              - Chain of Verification: "tutorials/prompt_engineering/chaining_based/chain_of_verification.ipynb"
              - Least to Most: "tutorials/prompt_engineering/chaining_based/least_to_most.ipynb"
              - DiVeRSe: "tutorials/prompt_engineering/chaining_based/diverse.ipynb"
              - Decomposed Prompting: "tutorials/prompt_engineering/chaining_based/decomposed_prompting.ipynb"
<<<<<<< HEAD
              - Skeleton of Thought: "tutorials/prompt_engineering/chaining_based/skeleton_of_thought.ipynb"
=======
              - Sim to M: "tutorials/prompt_engineering/chaining_based/sim_to_m.ipynb"
>>>>>>> 1ecd09da
      - Evaluations:
          - Evaluating SQL Agent: "tutorials/evals/evaluating_sql_agent.ipynb"
          - Evaluating Web Search Agent: "tutorials/evals/evaluating_web_search_agent.ipynb"
          - Evaluating Documentation Agent: "tutorials/evals/evaluating_documentation_agent.ipynb"
      - LangGraph vs. Mirascope:
          - Quickstart: "tutorials/langgraph_vs_mirascope/quickstart.ipynb"
  - Learn:
      - Overview: "learn/index.md"
      - Prompts: "learn/prompts.md"
      - Calls: "learn/calls.md"
      - Streams: "learn/streams.md"
      - Chaining: "learn/chaining.md"
      - Response Models: "learn/response_models.md"
      - JSON Mode: "learn/json_mode.md"
      - Output Parsers: "learn/output_parsers.md"
      - Tools: "learn/tools.md"
      - Agents: "learn/agents.md"
      - Evals: "learn/evals.md"
      - Async: "learn/async.md"
      - Provider-Specific Features: "learn/provider_specific_features.md"
  - Integrations:
      - Custom LLM Provider: "integrations/custom_provider.md"
      - HyperDX: "integrations/hyperdx.md"
      - Langfuse: "integrations/langfuse.md"
      - Logfire: "integrations/logfire.md"
      - Middleware: "integrations/middleware.md"
      - OpenTelemetry: "integrations/otel.md"
      - Tenacity: "integrations/tenacity.md"
  - API Reference:
      - Core:
          - Anthropic:
              - call: "api/core/anthropic/call.md"
              - call_params: "api/core/anthropic/call_params.md"
              - call_response: "api/core/anthropic/call_response.md"
              - call_response_chunk: "api/core/anthropic/call_response_chunk.md"
              - dynamic_config: "api/core/anthropic/dynamic_config.md"
              - stream: "api/core/anthropic/stream.md"
              - tool: "api/core/anthropic/tool.md"
          - Azure AI:
              - call: "api/core/azure/call.md"
              - call_params: "api/core/azure/call_params.md"
              - call_response: "api/core/azure/call_response.md"
              - call_response_chunk: "api/core/azure/call_response_chunk.md"
              - dynamic_config: "api/core/azure/dynamic_config.md"
              - stream: "api/core/azure/stream.md"
              - tool: "api/core/azure/tool.md"
          - Base:
              - call_factory: "api/core/base/call_factory.md"
              - call_params: "api/core/base/call_params.md"
              - call_response: "api/core/base/call_response.md"
              - call_response_chunk: "api/core/base/call_response_chunk.md"
              - dynamic_config: "api/core/base/dynamic_config.md"
              - message_param: "api/core/base/message_param.md"
              - metadata: "api/core/base/metadata.md"
              - prompt: "api/core/base/prompt.md"
              - stream: "api/core/base/stream.md"
              - structured_stream: "api/core/base/structured_stream.md"
              - tool: "api/core/base/tool.md"
              - toolkit: "api/core/base/toolkit.md"
          - Cohere:
              - call: "api/core/cohere/call.md"
              - call_params: "api/core/cohere/call_params.md"
              - call_response: "api/core/cohere/call_response.md"
              - call_response_chunk: "api/core/cohere/call_response_chunk.md"
              - dynamic_config: "api/core/cohere/dynamic_config.md"
              - stream: "api/core/cohere/stream.md"
              - tool: "api/core/cohere/tool.md"
          - Gemini:
              - call: "api/core/gemini/call.md"
              - call_params: "api/core/gemini/call_params.md"
              - call_response: "api/core/gemini/call_response.md"
              - call_response_chunk: "api/core/gemini/call_response_chunk.md"
              - dynamic_config: "api/core/gemini/dynamic_config.md"
              - stream: "api/core/gemini/stream.md"
              - tool: "api/core/gemini/tool.md"
          - Groq:
              - call: "api/core/groq/call.md"
              - call_params: "api/core/groq/call_params.md"
              - call_response: "api/core/groq/call_response.md"
              - call_response_chunk: "api/core/groq/call_response_chunk.md"
              - dynamic_config: "api/core/groq/dynamic_config.md"
              - stream: "api/core/groq/stream.md"
              - tool: "api/core/groq/tool.md"
          - LiteLLM:
              - call: "api/core/litellm/call.md"
          - Mistral:
              - call: "api/core/mistral/call.md"
              - call_params: "api/core/mistral/call_params.md"
              - call_response: "api/core/mistral/call_response.md"
              - call_response_chunk: "api/core/mistral/call_response_chunk.md"
              - dynamic_config: "api/core/mistral/dynamic_config.md"
              - stream: "api/core/mistral/stream.md"
              - tool: "api/core/mistral/tool.md"
          - OpenAI:
              - call: "api/core/openai/call.md"
              - call_params: "api/core/openai/call_params.md"
              - call_response: "api/core/openai/call_response.md"
              - call_response_chunk: "api/core/openai/call_response_chunk.md"
              - dynamic_config: "api/core/openai/dynamic_config.md"
              - stream: "api/core/openai/stream.md"
              - tool: "api/core/openai/tool.md"
          - Vertex AI:
              - call: "api/core/vertex/call.md"
              - call_params: "api/core/vertex/call_params.md"
              - call_response: "api/core/vertex/call_response.md"
              - call_response_chunk: "api/core/vertex/call_response_chunk.md"
              - dynamic_config: "api/core/vertex/dynamic_config.md"
              - stream: "api/core/vertex/stream.md"
              - tool: "api/core/vertex/tool.md"
      - Integrations:
          - Langfuse: "api/integrations/langfuse.md"
          - Logfire: "api/integrations/logfire.md"
          - Middleware: "api/integrations/middleware.md"
          - OpenTelemetry: "api/integrations/otel.md"
          - Tenacity: "api/integrations/tenacity.md"<|MERGE_RESOLUTION|>--- conflicted
+++ resolved
@@ -203,11 +203,8 @@
               - Least to Most: "tutorials/prompt_engineering/chaining_based/least_to_most.ipynb"
               - DiVeRSe: "tutorials/prompt_engineering/chaining_based/diverse.ipynb"
               - Decomposed Prompting: "tutorials/prompt_engineering/chaining_based/decomposed_prompting.ipynb"
-<<<<<<< HEAD
               - Skeleton of Thought: "tutorials/prompt_engineering/chaining_based/skeleton_of_thought.ipynb"
-=======
               - Sim to M: "tutorials/prompt_engineering/chaining_based/sim_to_m.ipynb"
->>>>>>> 1ecd09da
       - Evaluations:
           - Evaluating SQL Agent: "tutorials/evals/evaluating_sql_agent.ipynb"
           - Evaluating Web Search Agent: "tutorials/evals/evaluating_web_search_agent.ipynb"
