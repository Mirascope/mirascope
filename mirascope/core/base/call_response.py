"""This module contains the base call response class."""

from __future__ import annotations

import base64
import json
from abc import ABC, abstractmethod
from collections.abc import Callable
from functools import cached_property, wraps
from typing import TYPE_CHECKING, Any, ClassVar, Generic, TypeVar

from pydantic import (
    BaseModel,
    ConfigDict,
    FieldSerializationInfo,
    SkipValidation,
    computed_field,
    field_serializer,
)

from ._utils import BaseType, get_common_usage
from .call_kwargs import BaseCallKwargs
from .call_params import BaseCallParams
from .dynamic_config import BaseDynamicConfig
from .metadata import Metadata
from .tool import BaseTool
<<<<<<< HEAD
from .types import CostMetadata, FinishReason, Provider, Usage
=======
from .types import FinishReason, JsonableType, Usage
>>>>>>> 9e55c198

if TYPE_CHECKING:
    from ...llm.tool import Tool
    from .. import BaseMessageParam

_ResponseT = TypeVar("_ResponseT", bound=Any)
_BaseToolT = TypeVar("_BaseToolT", bound=BaseTool)
_ToolSchemaT = TypeVar("_ToolSchemaT")
_BaseDynamicConfigT = TypeVar("_BaseDynamicConfigT", bound=BaseDynamicConfig)
_MessageParamT = TypeVar("_MessageParamT", bound=Any)
_ToolMessageParamT = TypeVar("_ToolMessageParamT", bound=Any)
_CallParamsT = TypeVar("_CallParamsT", bound=BaseCallParams)
_UserMessageParamT = TypeVar("_UserMessageParamT", bound=Any)
_BaseCallResponseT = TypeVar("_BaseCallResponseT", bound="BaseCallResponse")


def transform_tool_outputs(
    fn: Callable[
        [type[_BaseCallResponseT], list[tuple[_BaseToolT, str]]],
        list[_ToolMessageParamT],
    ],
) -> Callable[
    [type[_BaseCallResponseT], list[tuple[_BaseToolT, JsonableType]]],
    list[_ToolMessageParamT],
]:
    @wraps(fn)
    def wrapper(
        cls: type[_BaseCallResponseT],
        tools_and_outputs: list[tuple[_BaseToolT, JsonableType]],
    ) -> list[_ToolMessageParamT]:
        def recursive_serializer(value: JsonableType) -> BaseType:
            if isinstance(value, str):
                return value
            if isinstance(value, int | float | bool):
                return value  # Don't serialize primitives yet
            if isinstance(value, bytes):
                return base64.b64encode(value).decode("utf-8")
            if isinstance(value, BaseModel):
                return value.model_dump()
            if isinstance(value, list | set | tuple):
                return [recursive_serializer(item) for item in value]
            if isinstance(value, dict):
                return {k: recursive_serializer(v) for k, v in value.items()}
            raise TypeError(f"Unsupported type for serialization: {type(value)}")

        transformed_tools_and_outputs = [
            (
                tool,
                output.model_dump_json()
                if isinstance(output, BaseModel)
                else str(recursive_serializer(output))
                if isinstance(output, str | bytes)
                else json.dumps(recursive_serializer(output)),
            )
            for tool, output in tools_and_outputs
        ]
        return fn(cls, transformed_tools_and_outputs)

    return wrapper


class BaseCallResponse(
    BaseModel,
    Generic[
        _ResponseT,
        _BaseToolT,
        _ToolSchemaT,
        _BaseDynamicConfigT,
        _MessageParamT,
        _CallParamsT,
        _UserMessageParamT,
    ],
    ABC,
):
    """A base abstract interface for LLM call responses.

    Attributes:
        metadata: The metadata pulled from the call that was made.
        response: The original response from whichever model response this wraps.
        tool_types: The list of tool types used, if any.
        prompt_template: The unformatted prompt template from the call that was made.
        fn_args: The input arguments used when making the call.
        dynamic_config: Dynamic configuration options, if any.
        messages: The list of provider-specific messages used to make the API call.
        call_params: The original call params set in the call decorator.
        call_kwargs: The keyword arguments used to make the API call.
        user_message_param: The most recent provider-specific message if it was a user
            message. Otherwise `None`.
        start_time: The start time of the completion in ms.
        end_time: The end time of the completion in ms.
    """

    metadata: Metadata
    response: _ResponseT
    tool_types: list[type[_BaseToolT]] | None = None
    prompt_template: str | None
    fn_args: dict[str, Any]
    dynamic_config: _BaseDynamicConfigT
    messages: SkipValidation[list[_MessageParamT]]
    call_params: SkipValidation[_CallParamsT]
    call_kwargs: BaseCallKwargs[_ToolSchemaT]
    user_message_param: _UserMessageParamT | None = None
    start_time: float
    end_time: float

    _provider: ClassVar[str] = "NO PROVIDER"
    _model: str = "NO MODEL"

    model_config = ConfigDict(extra="allow", arbitrary_types_allowed=True)

    @field_serializer("tool_types", when_used="json")
    def serialize_tool_types(
        self, tool_types: list[type[_BaseToolT]] | None, info: FieldSerializationInfo
    ) -> list[dict[str, str]]:
        return [{"type": "function", "name": tool._name()} for tool in tool_types or []]

    def __str__(self) -> str:
        """Returns the string content of the response."""
        return self.content

    @computed_field
    @property
    @abstractmethod
    def content(self) -> str:
        """Should return the string content of the response.

        If there are multiple choices in a response, this method should select the 0th
        choice and return it's string content.

        If there is no string content (e.g. when using tools), this method must return
        the empty string.
        """
        ...

    @computed_field
    @property
    @abstractmethod
    def finish_reasons(self) -> list[str] | None:
        """Should return the finish reasons of the response.

        If there is no finish reason, this method must return None.
        """
        ...

    @computed_field
    @property
    @abstractmethod
    def model(self) -> str | None:
        """Should return the name of the response model."""
        ...

    @computed_field
    @property
    @abstractmethod
    def id(self) -> str | None:
        """Should return the id of the response."""
        ...

    @property
    @abstractmethod
    def usage(self) -> Any:  # noqa: ANN401
        """Should return the usage of the response.

        If there is no usage, this method must return None.
        """
        ...

    @computed_field
    @property
    @abstractmethod
    def input_tokens(self) -> int | float | None:
        """Should return the number of input tokens.

        If there is no input_tokens, this method must return None.
        """
        ...

    @computed_field
    @property
    @abstractmethod
    def cached_tokens(self) -> int | float | None:
        """Should return the number of cached tokens.

        If there is no cached_tokens, this method must return None.
        """
        ...

    @computed_field
    @property
    @abstractmethod
    def output_tokens(self) -> int | float | None:
        """Should return the number of output tokens.

        If there is no output_tokens, this method must return None.
        """
        ...

    @computed_field
    @property
    @abstractmethod
    def cost_metadata(self) -> CostMetadata:
        """Get metadata required for cost calculation.

        Returns:
            A dictionary of metadata relevant to cost calculation
        """
        raise NotImplementedError("Subclasses must implement cost_metadata property")

    @computed_field
    @property
    def cost(self) -> float | None:
        """Calculate the cost of this API call."""
        from mirascope.llm.costs import calculate_cost

        provider = self.provider
        if not provider:
            return None
        model = self.model
        if not model:
            return None
        usage = self.usage
        if not usage:
            return None

        return calculate_cost(
            provider=provider,
            model=model,
            prompt_tokens=usage.prompt_tokens,
            completion_tokens=usage.completion_tokens,
            **self.cost_metadata,
        )

    @property
    def provider(self) -> Provider | None:
        """Get the provider used for this API call.

        This is an abstract property that should be implemented by subclasses.

        Returns:
            The provider name
        """
        raise NotImplementedError("Subclasses must implement provider property")

    @computed_field
    @cached_property
    @abstractmethod
    def message_param(self) -> Any:  # noqa: ANN401
        """Returns the assistant's response as a message parameter."""
        ...

    @cached_property
    @abstractmethod
    def tools(self) -> list[_BaseToolT] | None:
        """Returns the tools for the 0th choice message."""
        ...

    @cached_property
    @abstractmethod
    def tool(self) -> _BaseToolT | None:
        """Returns the 0th tool for the 0th choice message."""
        ...

    @classmethod
    @abstractmethod
    @transform_tool_outputs
    def tool_message_params(
        cls, tools_and_outputs: list[tuple[_BaseToolT, str]]
    ) -> list[Any]:
        """Returns the tool message parameters for tool call results.

        Args:
            tools_and_outputs: The list of tools and their outputs from which the tool
                message parameters should be constructed.
        """
        ...

    @property
    @abstractmethod
    def common_finish_reasons(self) -> list[FinishReason] | None:
        """Provider-agnostic finish reasons."""
        ...

    @property
    @abstractmethod
    def common_message_param(self) -> BaseMessageParam:
        """Provider-agnostic assistant message param."""
        ...

    @property
    @abstractmethod
    def common_user_message_param(self) -> BaseMessageParam | None:
        """Provider-agnostic user message param."""
        ...

    @property
    def common_tools(self) -> list[Tool] | None:
        """Provider-agnostic tools."""
        from ...llm.tool import Tool

        if not self.tools:
            return None
        return [Tool(tool=tool) for tool in self.tools]  # pyright: ignore [reportAbstractUsage]

    @property
    def common_usage(self) -> Usage | None:
        """Provider-agnostic usage info."""
        return get_common_usage(
            self.input_tokens, self.cached_tokens, self.output_tokens
        )<|MERGE_RESOLUTION|>--- conflicted
+++ resolved
@@ -24,11 +24,7 @@
 from .dynamic_config import BaseDynamicConfig
 from .metadata import Metadata
 from .tool import BaseTool
-<<<<<<< HEAD
-from .types import CostMetadata, FinishReason, Provider, Usage
-=======
-from .types import FinishReason, JsonableType, Usage
->>>>>>> 9e55c198
+from .types import CostMetadata, FinishReason, JsonableType, Usage
 
 if TYPE_CHECKING:
     from ...llm.tool import Tool
@@ -265,12 +261,9 @@
     def provider(self) -> Provider | None:
         """Get the provider used for this API call.
 
-        This is an abstract property that should be implemented by subclasses.
-
-        Returns:
-            The provider name
-        """
-        raise NotImplementedError("Subclasses must implement provider property")
+        If there is no cost, this method must return None.
+        """
+        ...
 
     @computed_field
     @cached_property
