--- conflicted
+++ resolved
@@ -4,11 +4,8 @@
 """
 
 import base64
-<<<<<<< HEAD
 from typing import cast
-=======
 from functools import cached_property
->>>>>>> fee724b1
 
 from openai.types.chat import (
     ChatCompletion,
