--- conflicted
+++ resolved
@@ -8,11 +8,8 @@
     ContentBlockDeltaEvent,
     ContentBlockStartEvent,
     Message,
-<<<<<<< HEAD
+    MessageParam,
     MessageStartEvent,
-=======
-    MessageParam,
->>>>>>> 1275904d
     MessageStreamEvent,
     TextBlock,
     TextDelta,
