--- conflicted
+++ resolved
@@ -5,11 +5,7 @@
       - id: codespell
         additional_dependencies:
           - tomli
-<<<<<<< HEAD
-        exclude: "docs/cookbook/evals/evaluating_web_search_agent.ipynb|docs/cookbook/agents/web_search_agent.ipynb"
-=======
-        exclude: "^docs/cookbook/knowledge_graph.ipynb"
->>>>>>> 4f57d54f
+        exclude: "docs/cookbook/knowledge_graph.ipynb|docs/cookbook/evals/evaluating_web_search_agent.ipynb|docs/cookbook/agents/web_search_agent.ipynb"
   - repo: https://github.com/astral-sh/ruff-pre-commit
     rev: "v0.6.1"
     hooks:
